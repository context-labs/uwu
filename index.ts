--- conflicted
+++ resolved
@@ -1,14 +1,8 @@
-<<<<<<< HEAD
 import OpenAI from 'openai';
 import Anthropic from '@anthropic-ai/sdk';
 import { GoogleGenerativeAI } from '@google/generative-ai';
 import ModelClient, { isUnexpected } from '@azure-rest/ai-inference';
 import { AzureKeyCredential } from '@azure/core-auth';
-=======
-import OpenAI from "openai";
-import Anthropic from "@anthropic-ai/sdk";
-import { GoogleGenerativeAI } from "@google/generative-ai";
->>>>>>> ddfaa469
 import { $ } from "bun";
 import os from "os";
 import fs from "fs";
