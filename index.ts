import OpenAI from "openai";
import Anthropic from "@anthropic-ai/sdk";
import { GoogleGenerativeAI } from "@google/generative-ai";
import { $ } from "bun";
import os from "os";
import fs from "fs";
import path from "path";
import envPaths from "env-paths";
import { DEFAULT_CONTEXT_CONFIG, buildContextHistory } from "./context";
import type { ContextConfig } from "./context";

type ProviderType = "OpenAI" | "Custom" | "Claude" | "Gemini";

interface Config {
  type: ProviderType;
  apiKey?: string;
  model: string;
  baseURL?: string;
  context?: ContextConfig;
}

const DEFAULT_CONFIG: Config = {
  type: "OpenAI",
  model: "gpt-4.1",
  context: DEFAULT_CONTEXT_CONFIG,
};

function getConfig(): Config {
  const paths = envPaths("uwu", { suffix: "" });
  const configPath = path.join(paths.config, "config.json");

  if (!fs.existsSync(configPath)) {
    try {
      // If the config file doesn't exist, create it with defaults.
      fs.mkdirSync(paths.config, { recursive: true });
      const defaultConfigToFile = {
        ...DEFAULT_CONFIG,
        apiKey: "",
        baseURL: null,
      };
      fs.writeFileSync(
        configPath,
        JSON.stringify(defaultConfigToFile, null, 2)
      );

      // For this first run, use the environment variable for the API key.
      // The newly created file has an empty key, so subsequent runs will also fall back to the env var until the user edits the file.
      return {
        ...DEFAULT_CONFIG,
        apiKey: process.env.OPENAI_API_KEY,
      };
    } catch (error) {
      console.error("Error creating the configuration file at:", configPath);
      console.error("Please check your permissions for the directory.");
      process.exit(1);
    }
  }

  try {
    const rawConfig = fs.readFileSync(configPath, "utf-8");
    const userConfig = JSON.parse(rawConfig);

    // Merge user config with defaults, and also check env for API key as a fallback.
    const mergedConfig = {
      ...DEFAULT_CONFIG,
      ...userConfig,
      apiKey: userConfig.apiKey || process.env.OPENAI_API_KEY,
    };

    // Ensure context config has all defaults filled in
    if (mergedConfig.context) {
      mergedConfig.context = {
        ...DEFAULT_CONTEXT_CONFIG,
        ...mergedConfig.context,
      };
    } else {
      mergedConfig.context = DEFAULT_CONTEXT_CONFIG;
    }

    return mergedConfig;
  } catch (error) {
    console.error(
      "Error reading or parsing the configuration file at:",
      configPath
    );
    console.error("Please ensure it is a valid JSON file.");
    process.exit(1);
  }
}

const config = getConfig();

// The rest of the arguments are the command description
const commandDescription = process.argv.slice(2).join(" ").trim();

if (!commandDescription) {
  console.error("Error: No command description provided.");
  console.error("Usage: uwu <command description>");
  process.exit(1);
}

<<<<<<< HEAD
async function generateCommand(
  config: Config,
  commandDescription: string
): Promise<string> {
  // Build the environment context
=======

function sanitizeResponse(content: string): string {
  if (!content) return "";


  content = content.replace(/<\s*think\b[^>]*>[\s\S]*?<\s*\/\s*think\s*>/gi, "");


  let lastCodeBlock: string | null = null;
  const codeBlockRegex = /```(?:[^\n]*)\n([\s\S]*?)```/g;
  let m;
  while ((m = codeBlockRegex.exec(content)) !== null) {
    lastCodeBlock = m[1];
  }
  if (lastCodeBlock) {
    content = lastCodeBlock;
  } else {

    content = content.replace(/`/g, "");
  }


  const lines = content.split(/\r?\n/).map(l => l.trim()).filter(Boolean);
  if (lines.length === 0) return "";


  for (let i = lines.length - 1; i >= 0; i--) {
    const line = lines[i];

    const looksLikeSentence = /^[A-Z][\s\S]*[.?!]$/.test(line) || /\b(user|want|should|shouldn't|think|explain|error|note)\b/i.test(line);
    if (!looksLikeSentence && line.length <= 2000) {
      return line.trim();
    }
  }


  return lines[lines.length - 1].trim();
}


async function generateCommand(config: Config, commandDescription: string): Promise<string> {

>>>>>>> 6359b362
  const envContext = `
Operating System: ${os.type()} ${os.release()} (${os.platform()} - ${os.arch()})
Node.js Version: ${process.version}
Shell: ${process.env.SHELL || "unknown"}
Current Working Directory: ${process.cwd()}
Home Directory: ${os.homedir()}
CPU Info: ${os.cpus()[0]?.model} (${os.cpus().length} cores)
Total Memory: ${(os.totalmem() / 1024 / 1024).toFixed(0)} MB
Free Memory: ${(os.freemem() / 1024 / 1024).toFixed(0)} MB
`;

<<<<<<< HEAD
  // Get directory listing (`ls` on Unix, `dir` on Windows)
=======

>>>>>>> 6359b362
  let lsResult = "";
  try {
    if (process.platform === "win32") {
      // Use PowerShell-compatible dir for a simple listing
      lsResult = await $`cmd /c dir /b`.text();
    } else {
      lsResult = await $`ls`.text();
    }
  } catch (error) {

    lsResult = "Unable to get directory listing";
  }

  // Build command history context if enabled
  const contextConfig = config.context || DEFAULT_CONTEXT_CONFIG;
  const historyContext = buildContextHistory(contextConfig);

  // System prompt
  const systemPrompt = `
You live in a developer's CLI, helping them convert natural language into CLI commands. 
Based on the description of the command given, generate the command. Output only the command and nothing else. 
Make sure to escape characters when appropriate. The result of \`ls -l\` is given with the command. 
This may be helpful depending on the description given. Do not include any other text in your response, except for the command.
Do not wrap the command in quotes.

--- ENVIRONMENT CONTEXT ---
${envContext}
--- END ENVIRONMENT CONTEXT ---

Result of \`ls -l\` in working directory:
${lsResult}
${historyContext}`;

  if (!config.apiKey) {
    console.error("Error: API key not found.");
    console.error(
      "Please provide an API key in your config.json file or by setting the OPENAI_API_KEY environment variable."
    );
    process.exit(1);
  }

  switch (config.type) {
    case "OpenAI":
    case "Custom": {
      const openai = new OpenAI({
        apiKey: config.apiKey,
        baseURL: config.baseURL,
      });
      const response = await openai.chat.completions.create({
        model: config.model,
        messages: [
          { role: "system", content: systemPrompt },
          {
            role: "user",
            content: `Command description: ${commandDescription}`,
          },
        ],
      });
      const raw = response?.choices?.[0]?.message?.content ?? "";
      return sanitizeResponse(String(raw));
    }

    case "Claude": {
      const anthropic = new Anthropic({ apiKey: config.apiKey });
      const response = await anthropic.messages.create({
        model: config.model,
        system: systemPrompt,
        max_tokens: 1024,
        messages: [
          {
            role: "user",
            content: `Command description: ${commandDescription}`,
          },
        ],
      });
      // @ts-ignore
      const raw = response.content && response.content[0] ? response.content[0].text : (response?.text ?? "");
      return sanitizeResponse(String(raw));
    }

    case "Gemini": {
      const genAI = new GoogleGenerativeAI(config.apiKey);
      const model = genAI.getGenerativeModel({ model: config.model });
      const prompt = `${systemPrompt}\n\nCommand description: ${commandDescription}`;
      const result = await model.generateContent(prompt);
      const response = await result.response;
      const raw = await response.text();
      return sanitizeResponse(String(raw));
    }

    default:
      console.error(
        `Error: Unknown provider type "${config.type}" in config.json.`
      );
      process.exit(1);
  }
}


// --- Main Execution ---
try {
  const command = await generateCommand(config, commandDescription);
  console.log(command);
} catch (error: any) {
  console.error("Error generating command:", error.message);
  process.exit(1);
}<|MERGE_RESOLUTION|>--- conflicted
+++ resolved
@@ -99,20 +99,13 @@
   process.exit(1);
 }
 
-<<<<<<< HEAD
-async function generateCommand(
-  config: Config,
-  commandDescription: string
-): Promise<string> {
-  // Build the environment context
-=======
-
 function sanitizeResponse(content: string): string {
   if (!content) return "";
 
-
-  content = content.replace(/<\s*think\b[^>]*>[\s\S]*?<\s*\/\s*think\s*>/gi, "");
-
+  content = content.replace(
+    /<\s*think\b[^>]*>[\s\S]*?<\s*\/\s*think\s*>/gi,
+    ""
+  );
 
   let lastCodeBlock: string | null = null;
   const codeBlockRegex = /```(?:[^\n]*)\n([\s\S]*?)```/g;
@@ -123,32 +116,33 @@
   if (lastCodeBlock) {
     content = lastCodeBlock;
   } else {
-
     content = content.replace(/`/g, "");
   }
 
-
-  const lines = content.split(/\r?\n/).map(l => l.trim()).filter(Boolean);
+  const lines = content
+    .split(/\r?\n/)
+    .map((l) => l.trim())
+    .filter(Boolean);
   if (lines.length === 0) return "";
-
 
   for (let i = lines.length - 1; i >= 0; i--) {
     const line = lines[i];
 
-    const looksLikeSentence = /^[A-Z][\s\S]*[.?!]$/.test(line) || /\b(user|want|should|shouldn't|think|explain|error|note)\b/i.test(line);
+    const looksLikeSentence =
+      /^[A-Z][\s\S]*[.?!]$/.test(line) ||
+      /\b(user|want|should|shouldn't|think|explain|error|note)\b/i.test(line);
     if (!looksLikeSentence && line.length <= 2000) {
       return line.trim();
     }
   }
 
-
   return lines[lines.length - 1].trim();
 }
 
-
-async function generateCommand(config: Config, commandDescription: string): Promise<string> {
-
->>>>>>> 6359b362
+async function generateCommand(
+  config: Config,
+  commandDescription: string
+): Promise<string> {
   const envContext = `
 Operating System: ${os.type()} ${os.release()} (${os.platform()} - ${os.arch()})
 Node.js Version: ${process.version}
@@ -160,11 +154,7 @@
 Free Memory: ${(os.freemem() / 1024 / 1024).toFixed(0)} MB
 `;
 
-<<<<<<< HEAD
   // Get directory listing (`ls` on Unix, `dir` on Windows)
-=======
-
->>>>>>> 6359b362
   let lsResult = "";
   try {
     if (process.platform === "win32") {
@@ -174,7 +164,6 @@
       lsResult = await $`ls`.text();
     }
   } catch (error) {
-
     lsResult = "Unable to get directory listing";
   }
 
@@ -241,7 +230,10 @@
         ],
       });
       // @ts-ignore
-      const raw = response.content && response.content[0] ? response.content[0].text : (response?.text ?? "");
+      const raw =
+        response.content && response.content[0]
+          ? response.content[0].text
+          : response?.text ?? "";
       return sanitizeResponse(String(raw));
     }
 
@@ -263,7 +255,6 @@
   }
 }
 
-
 // --- Main Execution ---
 try {
   const command = await generateCommand(config, commandDescription);
